--- conflicted
+++ resolved
@@ -103,11 +103,9 @@
 opencv-python-headless = { version = "^4.8.0.76", optional = true }
 pyyaml = "^6.0.1"
 pytest-rerunfailures = { version = "^12.0", optional = true }
-<<<<<<< HEAD
 json-stream = "^2.3.2"
-=======
 ruff = { version = "^0.0.292", optional = true }
->>>>>>> 677329f4
+
 
 [tool.poetry.extras]
 dev = [
