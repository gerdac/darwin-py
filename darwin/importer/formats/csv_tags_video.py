--- conflicted
+++ resolved
@@ -51,15 +51,11 @@
             file_annotation_map[filename].append(annotation)
     for filename in file_annotation_map:
         annotations = file_annotation_map[filename]
-<<<<<<< HEAD
         annotation_classes = set(
             [annotation.annotation_class for annotation in annotations]
         )
         remote_path = "/" + "/".join(filename.split("/")[:-1])
         filename = filename.split("/")[-1]
-=======
-        annotation_classes = {annotation.annotation_class for annotation in annotations}
->>>>>>> 625fd1f2
         files.append(
             dt.AnnotationFile(
                 path,
