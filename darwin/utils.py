"""
Contains several unrelated utility functions used across the SDK.
"""

import json
import platform
from pathlib import Path
from typing import (
    TYPE_CHECKING,
    Any,
    Dict,
    Iterable,
    Iterator,
    List,
    Optional,
    Set,
    Union,
    cast,
)

import deprecation
import numpy as np
from requests import Response
from rich.progress import ProgressType, track
from upolygon import draw_polygon

import darwin.datatypes as dt
from darwin.config import Config
from darwin.exceptions import OutdatedDarwinJSONFormat, UnsupportedFileType
from darwin.version import __version__

if TYPE_CHECKING:
    from darwin.client import Client


SUPPORTED_IMAGE_EXTENSIONS = [".png", ".jpeg", ".jpg", ".jfif", ".tif", ".tiff", ".bmp", ".svs"]
SUPPORTED_VIDEO_EXTENSIONS = [".avi", ".bpm", ".dcm", ".mov", ".mp4", ".pdf", ".ndpi"]
SUPPORTED_EXTENSIONS = SUPPORTED_IMAGE_EXTENSIONS + SUPPORTED_VIDEO_EXTENSIONS


def is_extension_allowed(extension: str) -> bool:
    """
    Returns whether or not the given video or image extension is allowed.

    Parameters
    ----------
    extension : str
        The extension.

    Returns
    -------
    bool
        Whether or not the given extension is allowed.
    """
    return extension.lower() in SUPPORTED_EXTENSIONS


def is_image_extension_allowed(extension: str) -> bool:
    """
    Returns whether or not the given image extension is allowed.

    Parameters
    ----------
    extension : str
        The image extension.

    Returns
    -------
    bool
        Whether or not the given extension is allowed.
    """
    return extension.lower() in SUPPORTED_IMAGE_EXTENSIONS


def is_video_extension_allowed(extension: str) -> bool:
    """
    Returns whether or not the given video extension is allowed.

    Parameters
    ----------
    extension : str
        The video extension.

    Returns
    -------
    bool
        Whether or not the given extension is allowed.
    """
    return extension.lower() in SUPPORTED_VIDEO_EXTENSIONS


def urljoin(*parts: str) -> str:
    """
    Take as input an unpacked list of strings and joins them to form an URL.

    Parameters
    ----------
    parts : str
        The list of strings to form the url.

    Returns
    -------
    str
        The url.
    """
    return "/".join(part.strip("/") for part in parts)


def is_project_dir(project_path: Path) -> bool:
    """
    Verifies if the directory is a project from Darwin by inspecting its structure.

    Parameters
    ----------
    project_path : Path
        Directory to examine

    Returns
    -------
    bool
        Is the directory a project from Darwin?
    """
    return (project_path / "releases").exists() and (project_path / "images").exists()


def get_progress_bar(array: List[dt.AnnotationFile], description: Optional[str] = None) -> Iterable[ProgressType]:
    """
    Get a rich a progress bar for the given list of annotation files.

    Parameters
    ----------
    array : List[dt.AnnotationFile]
        The list of annotation files.
    description : Optional[str], default: None
        A description to show above the progress bar.

    Returns
    -------
    Iterable[ProgressType]
        An iterable of ``ProgressType`` to show a progress bar.
    """
    if description:
        return track(array, description=description)
    return track(array)


def prompt(msg: str, default: Optional[str] = None) -> str:
    """
    Prompt the user on a CLI to input a message.

    Parameters
    ----------
    msg : str
        Message to print.
    default : Optional[str], default: None
        Default values which is put between [] when the user is prompted.

    Returns
    -------
    str
        The input from the user or the default value provided as parameter if user does not provide
        one.
    """
    if default:
        msg = f"{msg} [{default}]: "
    else:
        msg = f"{msg}: "
    result = input(msg)
    if not result and default:
        return default
    return result


def find_files(
    files: List[dt.PathLike], *, files_to_exclude: List[dt.PathLike] = [], recursive: bool = True
) -> List[Path]:
    """
    Retrieve a list of all files belonging to supported extensions. The exploration can be made
    recursive and a list of files can be excluded if desired.

    Parameters
    ----------
    files: List[dt.PathLike]
        List of files that will be filtered with the supported file extensions and returned.
    files_to_exclude : List[dt.PathLike]
        List of files to exclude from the search.
    recursive : bool
        Flag for recursive search.

    Returns
    -------
    List[Path]
        List of all files belonging to supported extensions. Can't return None.
    """

    found_files: List[Path] = []
    pattern = "**/*" if recursive else "*"

    for f in files:
        path = Path(f)
        if path.is_dir():
            found_files.extend([f for f in path.glob(pattern) if is_extension_allowed(f.suffix)])
        elif is_extension_allowed(path.suffix):
            found_files.append(path)
        else:
            raise UnsupportedFileType(path)

    return [f for f in found_files if f not in map(Path, files_to_exclude)]


def secure_continue_request() -> bool:
    """
    Asks for explicit approval from the user. Empty string not accepted.

    Returns
    -------
    bool
        True if the user wishes to continue, False otherwise.
    """
    return input("Do you want to continue? [y/N] ") in ["Y", "y"]


def persist_client_configuration(
    client: "Client", default_team: Optional[str] = None, config_path: Optional[Path] = None
) -> Config:
    """
    Authenticate user against the server and creates a configuration file for him/her.

    Parameters
    ----------
    client : Client
        Client to take the configurations from.
    default_team : Optional[str], default: None
        The default team for the user.
    config_path : Optional[Path], default: None
        Specifies where to save the configuration file.

    Returns
    -------
    Config
        A configuration object to handle YAML files.
    """
    if not config_path:
        config_path = Path.home() / ".darwin" / "config.yaml"
        config_path.parent.mkdir(exist_ok=True)

    team_config: Optional[dt.Team] = client.config.get_default_team()
    if not team_config:
        raise ValueError("Unable to get default team.")

    config: Config = Config(config_path)
    config.set_team(team=team_config.slug, api_key=team_config.api_key, datasets_dir=team_config.datasets_dir)
    config.set_global(api_endpoint=client.url, base_url=client.base_url, default_team=default_team)

    return config


@deprecation.deprecated(
    deprecated_in="0.7.5",
    removed_in="0.8.0",
    current_version=__version__,
    details="Access the dictionary's key directly",
)
def get_local_filename(metadata: Dict[str, Any]) -> str:
    """
    Returns the value of the ``filename`` key from the given dictionary.

    Parameters
    ----------
    metadata : Dict[str, Any]
        A Dictionary with a ``filename`` key.

    Returns
    -------
    str
        The value  of the ``filename`` key.
    """
    return metadata["filename"]


def _get_local_filename(metadata: Dict[str, Any]) -> str:
    return metadata["filename"]


def parse_darwin_json(path: Path, count: Optional[int] = None) -> Optional[dt.AnnotationFile]:
    """
    Parses the given JSON file in v7's darwin proprietary format. Works for images, split frame
    videos (treated as images) and playback videos.

    Parameters
    ----------
    path : Path
        Path to the file to parse.
    count : Optional[int]
        Optional count parameter. Used only if the 's image sequence is None.

    Returns
    -------
    Optional[dt.AnnotationFile]
        An AnnotationFile with the information from the parsed JSON file, or None, if there were no
        annotations in the JSON.

    Raises
    ------
    OutdatedDarwinJSONFormat
        If the given darwin video JSON file is missing the 'width' and 'height' keys in the 'image'
        dictionary.
    """
    path = Path(path)
    with path.open() as f:
        data = json.load(f)
        if "annotations" not in data:
            return None
        if "fps" in data["image"] or "frame_count" in data["image"]:
            return _parse_darwin_video(path, data, count)
        else:
            return _parse_darwin_image(path, data, count)


@deprecation.deprecated(
    deprecated_in="0.7.5",
    removed_in="0.8.0",
    current_version=__version__,
    details="Use 'parse_darwin_json' instead",
)
def parse_darwin_image(path: Path, data: Dict[str, Any], count: Optional[int]) -> dt.AnnotationFile:
    """
    Parses the given JSON file in v7's darwin proprietary format. Works only for images.

    Parameters
    ----------
    path : Path
        Path to the file to parse.
    data : Dict[str, Any]
        The decoded JSON file in Python format.
    count : Optional[int]
        Optional count parameter. Used only if the 's image sequence is None.

    Returns
    -------
    dt.AnnotationFile
        An AnnotationFile with the information from the parsed JSON file.
    """

    annotations: List[dt.Annotation] = list(filter(None, map(parse_darwin_annotation, data["annotations"])))
    annotation_classes: Set[dt.AnnotationClass] = set([annotation.annotation_class for annotation in annotations])
    return dt.AnnotationFile(
        path,
        _get_local_filename(data["image"]),
        annotation_classes,
        annotations,
        False,
        data["image"].get("width"),
        data["image"].get("height"),
        data["image"].get("url"),
        data["image"].get("workview_url"),
        data["image"].get("seq", count),
        None,
        data["image"].get("path", "/"),
    )


def _parse_darwin_image(path: Path, data: Dict[str, Any], count: Optional[int]) -> dt.AnnotationFile:
    annotations: List[dt.Annotation] = list(filter(None, map(_parse_darwin_annotation, data["annotations"])))
    annotation_classes: Set[dt.AnnotationClass] = set([annotation.annotation_class for annotation in annotations])
    return dt.AnnotationFile(
        path,
        _get_local_filename(data["image"]),
        annotation_classes,
        annotations,
        False,
        data["image"].get("width"),
        data["image"].get("height"),
        data["image"].get("url"),
        data["image"].get("workview_url"),
        data["image"].get("seq", count),
        None,
        data["image"].get("path", "/"),
    )


@deprecation.deprecated(
    deprecated_in="0.7.5",
    removed_in="0.8.0",
    current_version=__version__,
    details="Use 'parse_darwin_json' instead",
)
def parse_darwin_video(path: Path, data: Dict[str, Any], count: Optional[int]) -> dt.AnnotationFile:
    """
    Parses the given JSON file in v7's darwin proprietary format. Works for playback videos.

    Parameters
    ----------
    path : Path
        Path to the file to parse.
    data : Dict[str, Any]
        The decoded JSON file in Python format.
    count : Optional[int]
        Optional count parameter. Used only if the data["image"]["seq"] sequence is None.

    Returns
    -------
    dt.AnnotationFile
        An AnnotationFile with the information from the parsed JSON file.
    """

    annotations: List[dt.VideoAnnotation] = list(filter(None, map(parse_darwin_video_annotation, data["annotations"])))
    annotation_classes: Set[dt.AnnotationClass] = set([annotation.annotation_class for annotation in annotations])

    if "width" not in data["image"] or "height" not in data["image"]:
        raise OutdatedDarwinJSONFormat("Missing width/height in video, please re-export")
    return dt.AnnotationFile(
        path,
        _get_local_filename(data["image"]),
        annotation_classes,
        annotations,
        True,
        data["image"].get("width"),
        data["image"].get("height"),
        data["image"].get("url"),
        data["image"].get("workview_url"),
        data["image"].get("seq", count),
        data["image"].get("frame_urls"),
        data["image"].get("path", "/"),
    )


def _parse_darwin_video(path: Path, data: Dict[str, Any], count: Optional[int]) -> dt.AnnotationFile:
    annotations: List[dt.VideoAnnotation] = list(filter(None, map(_parse_darwin_video_annotation, data["annotations"])))
    annotation_classes: Set[dt.AnnotationClass] = set([annotation.annotation_class for annotation in annotations])
    if "width" not in data["image"] or "height" not in data["image"]:
        raise OutdatedDarwinJSONFormat("Missing width/height in video, please re-export")
    return dt.AnnotationFile(
        path,
        _get_local_filename(data["image"]),
        annotation_classes,
        annotations,
        True,
        data["image"].get("width"),
        data["image"].get("height"),
        data["image"].get("url"),
        data["image"].get("workview_url"),
        data["image"].get("seq", count),
        data["image"].get("frame_urls"),
        data["image"].get("path", "/"),
        data["image"].get("metadata"),
    )


@deprecation.deprecated(
    deprecated_in="0.7.5",
    removed_in="0.8.0",
    current_version=__version__,
    details="Use 'parse_darwin_json' instead",
)
def parse_darwin_annotation(annotation: Dict[str, Any]) -> Optional[dt.Annotation]:
    name: str = annotation["name"]
    main_annotation: Optional[dt.Annotation] = None
    if "polygon" in annotation:
        bounding_box = annotation.get("bounding_box")
        if "additional_paths" in annotation["polygon"]:
            paths = [annotation["polygon"]["path"]] + annotation["polygon"]["additional_paths"]
            main_annotation = dt.make_complex_polygon(name, paths, bounding_box)
        else:
            main_annotation = dt.make_polygon(name, annotation["polygon"]["path"], bounding_box)
    elif "complex_polygon" in annotation:
        bounding_box = annotation.get("bounding_box")
        if "additional_paths" in annotation["complex_polygon"]:
            paths = annotation["complex_polygon"]["path"] + annotation["complex_polygon"]["additional_paths"]
            main_annotation = dt.make_complex_polygon(name, paths, bounding_box)
        else:
            main_annotation = dt.make_complex_polygon(name, annotation["complex_polygon"]["path"], bounding_box)
    elif "bounding_box" in annotation:
        bounding_box = annotation["bounding_box"]
        main_annotation = dt.make_bounding_box(
            name, bounding_box["x"], bounding_box["y"], bounding_box["w"], bounding_box["h"]
        )
    elif "tag" in annotation:
        main_annotation = dt.make_tag(name)
    elif "line" in annotation:
        main_annotation = dt.make_line(name, annotation["line"]["path"])
    elif "keypoint" in annotation:
        main_annotation = dt.make_keypoint(name, annotation["keypoint"]["x"], annotation["keypoint"]["y"])
    elif "ellipse" in annotation:
        main_annotation = dt.make_ellipse(name, annotation["ellipse"])
    elif "cuboid" in annotation:
        main_annotation = dt.make_cuboid(name, annotation["cuboid"])
    elif "skeleton" in annotation:
        main_annotation = dt.make_skeleton(name, annotation["skeleton"]["nodes"])

    if not main_annotation:
        print(f"[WARNING] Unsupported annotation type: '{annotation.keys()}'")
        return None

    if "instance_id" in annotation:
        main_annotation.subs.append(dt.make_instance_id(annotation["instance_id"]["value"]))
    if "attributes" in annotation:
        main_annotation.subs.append(dt.make_attributes(annotation["attributes"]))
    if "text" in annotation:
        main_annotation.subs.append(dt.make_text(annotation["text"]["text"]))

    return main_annotation


def _parse_darwin_annotation(annotation: Dict[str, Any]) -> Optional[dt.Annotation]:
    slot_names = parse_slot_names(annotation)
    name: str = annotation["name"]
    main_annotation: Optional[dt.Annotation] = None
    if "polygon" in annotation:
        bounding_box = annotation.get("bounding_box")
        if "additional_paths" in annotation["polygon"]:
            paths = [annotation["polygon"]["path"]] + annotation["polygon"]["additional_paths"]
            main_annotation = dt.make_complex_polygon(name, paths, bounding_box, slot_names=slot_names)
        else:
            main_annotation = dt.make_polygon(name, annotation["polygon"]["path"], bounding_box, slot_names=slot_names)
    elif "complex_polygon" in annotation:
        bounding_box = annotation.get("bounding_box")
        if "additional_paths" in annotation["complex_polygon"]:
            paths = annotation["complex_polygon"]["path"] + annotation["complex_polygon"]["additional_paths"]
            main_annotation = dt.make_complex_polygon(name, paths, bounding_box, slot_names=slot_names)
        else:
            main_annotation = dt.make_complex_polygon(
                name, annotation["complex_polygon"]["path"], bounding_box, slot_names=slot_names
            )
    elif "bounding_box" in annotation:
        bounding_box = annotation["bounding_box"]
        main_annotation = dt.make_bounding_box(
            name, bounding_box["x"], bounding_box["y"], bounding_box["w"], bounding_box["h"], slot_names=slot_names
        )
    elif "tag" in annotation:
        main_annotation = dt.make_tag(name, slot_names=slot_names)
    elif "line" in annotation:
        main_annotation = dt.make_line(name, annotation["line"]["path"], slot_names=slot_names)
    elif "keypoint" in annotation:
        main_annotation = dt.make_keypoint(
            name, annotation["keypoint"]["x"], annotation["keypoint"]["y"], slot_names=slot_names
        )
    elif "ellipse" in annotation:
        main_annotation = dt.make_ellipse(name, annotation["ellipse"], slot_names=slot_names)
    elif "cuboid" in annotation:
        main_annotation = dt.make_cuboid(name, annotation["cuboid"], slot_names=slot_names)
    elif "skeleton" in annotation:
        main_annotation = dt.make_skeleton(name, annotation["skeleton"]["nodes"], slot_names=slot_names)

    if not main_annotation:
        print(f"[WARNING] Unsupported annotation type: '{annotation.keys()}'")
        return None

    if "instance_id" in annotation:
        main_annotation.subs.append(dt.make_instance_id(annotation["instance_id"]["value"]))
    if "attributes" in annotation:
        main_annotation.subs.append(dt.make_attributes(annotation["attributes"]))
    if "text" in annotation:
        main_annotation.subs.append(dt.make_text(annotation["text"]["text"]))

    return main_annotation


@deprecation.deprecated(
    deprecated_in="0.7.5",
    removed_in="0.8.0",
    current_version=__version__,
    details="Use 'parse_darwin_json' instead",
)
def parse_darwin_video_annotation(annotation: dict) -> dt.VideoAnnotation:
    name = annotation["name"]
    frame_annotations = {}
    keyframes: Dict[int, bool] = {}
    for f, frame in annotation["frames"].items():
        frame_annotations[int(f)] = parse_darwin_annotation({**frame, **{"name": name}})
        keyframes[int(f)] = frame.get("keyframe", False)

    return dt.make_video_annotation(
        frame_annotations,
        keyframes,
        annotation["segments"],
        annotation["slot_names"],
        annotation.get("interpolated", False),
    )


def _parse_darwin_video_annotation(annotation: dict) -> dt.VideoAnnotation:
    name = annotation["name"]
    frame_annotations = {}
    keyframes: Dict[int, bool] = {}
    for f, frame in annotation["frames"].items():
        frame_annotations[int(f)] = _parse_darwin_annotation({**frame, **{"name": name}})
        keyframes[int(f)] = frame.get("keyframe", False)

    return dt.make_video_annotation(
        frame_annotations,
        keyframes,
        annotation["segments"],
<<<<<<< HEAD
        annotation["slot_names"],
        annotation.get("interpolated", False),
=======
        annotation.get("interpolated", False),
        slot_names=parse_slot_names(annotation),
>>>>>>> 2707abb7
    )


def split_video_annotation(annotation: dt.AnnotationFile) -> List[dt.AnnotationFile]:
    """
    Splits the given video ``AnnotationFile`` into several video ``AnnotationFile``s, one for each
    ``frame_url``.

    Parameters
    ----------
    annotation : dt.AnnotationFile
        The video ``AnnotationFile`` we want to split.

    Returns
    -------
    List[dt.AnnotationFile]
        A list with the split video ``AnnotationFile``\\s.

    Raises
    ------
    AttributeError
        If the given ``AnnotationFile`` is not a video annotation, or if the given annotation has
        no ``frame_url`` attribute.
    """
    if not annotation.is_video:
        raise AttributeError("this is not a video annotation")

    if not annotation.frame_urls:
        raise AttributeError("This Annotation has no frame urls")

    frame_annotations = []
    for i, frame_url in enumerate(annotation.frame_urls):
        annotations = [
            a.frames[i] for a in annotation.annotations if isinstance(a, dt.VideoAnnotation) and i in a.frames
        ]
        annotation_classes: Set[dt.AnnotationClass] = set([annotation.annotation_class for annotation in annotations])
        filename: str = f"{Path(annotation.filename).stem}/{i:07d}.png"

        frame_annotations.append(
            dt.AnnotationFile(
                annotation.path,
                filename,
                annotation_classes,
                annotations,
                False,
                annotation.image_width,
                annotation.image_height,
                frame_url,
                annotation.workview_url,
                annotation.seq,
                metadata=annotation.metadata,
            )
        )
    return frame_annotations


def parse_slot_names(annotation: dict) -> Optional[Dict[str, Any]]:
    return annotation.get("slot_names", [])


def ispolygon(annotation: dt.AnnotationClass) -> bool:
    """
    Returns whether or not the given ``AnnotationClass`` is a polygon.

    Parameters
    ----------
    annotation : AnnotationClass
        The ``AnnotationClass`` to evaluate.

    Returns
    -------
    ``True`` is the given ``AnnotationClass`` is a polygon, ``False`` otherwise.
    """
    return annotation.annotation_type in ["polygon", "complex_polygon"]


def convert_polygons_to_sequences(
    polygons: List[Union[dt.Polygon, List[dt.Polygon]]],
    height: Optional[int] = None,
    width: Optional[int] = None,
    rounding: bool = True,
) -> List[List[Union[int, float]]]:
    """
    Converts a list of polygons, encoded as a list of dictionaries of into a list of nd.arrays
    of coordinates.

    Parameters
    ----------
    polygons : Iterable[dt.Polygon]
        Non empty list of coordinates in the format ``[{x: x1, y:y1}, ..., {x: xn, y:yn}]`` or a
        list of them as ``[[{x: x1, y:y1}, ..., {x: xn, y:yn}], ..., [{x: x1, y:y1}, ..., {x: xn, y:yn}]]``.
    height : Optional[int], default: None
        Maximum height for a polygon coordinate.
    width : Optional[int], default: None
        Maximum width for a polygon coordinate.
    rounding : bool, default: True
        Whether or not to round values when creating sequences.

    Returns
    -------
    sequences: List[ndarray[float]]
        List of arrays of coordinates in the format [[x1, y1, x2, y2, ..., xn, yn], ...,
        [x1, y1, x2, y2, ..., xn, yn]]

    Raises
    ------
    ValueError
        If the given list is a falsy value (such as ``[]``) or if it's structure is incorrect.
    """
    if not polygons:
        raise ValueError("No polygons provided")
    # If there is a single polygon composing the instance then this is
    # transformed to polygons = [[{x: x1, y:y1}, ..., {x: xn, y:yn}]]
    list_polygons: List[dt.Polygon] = []
    if isinstance(polygons[0], list):
        list_polygons = cast(List[dt.Polygon], polygons)
    else:
        list_polygons = cast(List[dt.Polygon], [polygons])

    if not isinstance(list_polygons[0], list) or not isinstance(list_polygons[0][0], dict):
        raise ValueError("Unknown input format")

    sequences: List[List[Union[int, float]]] = []
    for polygon in list_polygons:
        path: List[Union[int, float]] = []
        for point in polygon:
            # Clip coordinates to the image size
            x = max(min(point["x"], width - 1) if width else point["x"], 0)
            y = max(min(point["y"], height - 1) if height else point["y"], 0)
            if rounding:
                path.append(round(x))
                path.append(round(y))
            else:
                path.append(x)
                path.append(y)
        sequences.append(path)
    return sequences


@deprecation.deprecated(
    deprecated_in="0.7.5",
    removed_in="0.8.0",
    current_version=__version__,
    details="Do not use.",
)
def convert_sequences_to_polygons(
    sequences: List[Union[List[int], List[float]]], height: Optional[int] = None, width: Optional[int] = None
) -> Dict[str, List[dt.Polygon]]:
    """
    Converts a list of polygons, encoded as a list of dictionaries of into a list of nd.arrays
    of coordinates.

    Parameters
    ----------
    sequences : List[Union[List[int], List[float]]]
        List of arrays of coordinates in the format ``[x1, y1, x2, y2, ..., xn, yn]`` or as a list
        of them as ``[[x1, y1, x2, y2, ..., xn, yn], ..., [x1, y1, x2, y2, ..., xn, yn]]``.
    height : Optional[int], default: None
        Maximum height for a polygon coordinate.
    width : Optional[int], default: None
        Maximum width for a polygon coordinate.

    Returns
    -------
    Dict[str, List[dt.Polygon]]
        Dictionary with the key ``path`` containing a list of coordinates in the format of
        ``[[{x: x1, y:y1}, ..., {x: xn, y:yn}], ..., [{x: x1, y:y1}, ..., {x: xn, y:yn}]]``.

    Raises
    ------
    ValueError
        If sequences is a falsy value (such as ``[]``) or if it is in an incorrect format.
    """
    if not sequences:
        raise ValueError("No sequences provided")
    # If there is a single sequences composing the instance then this is
    # transformed to polygons = [[x1, y1, ..., xn, yn]]
    if not isinstance(sequences[0], list):
        sequences = [sequences]

    if not isinstance(sequences[0][0], (int, float)):
        raise ValueError("Unknown input format")

    def grouped(iterable, n):
        return zip(*[iter(iterable)] * n)

    polygons = []
    for sequence in sequences:
        path = []
        for x, y in grouped(sequence, 2):
            # Clip coordinates to the image size
            x = max(min(x, width - 1) if width else x, 0)
            y = max(min(y, height - 1) if height else y, 0)
            path.append({"x": x, "y": y})
        polygons.append(path)
    return {"path": polygons}


@deprecation.deprecated(
    deprecated_in="0.7.5",
    removed_in="0.8.0",
    current_version=__version__,
    details="Do not use.",
)
def convert_xyxy_to_bounding_box(box: List[Union[int, float]]) -> dt.BoundingBox:
    """
    Converts a list of xy coordinates representing a bounding box into a dictionary.

    Parameters
    ----------
    box : List[Union[int, float]]
        List of arrays of coordinates in the format [x1, y1, x2, y2]

    Returns
    -------
    BoundingBox
        Bounding box in the format ``{x: x1, y: y1, h: height, w: width}``.

    Raises
    ------
    ValueError
        If ``box`` has an incorrect format.
    """
    if not isinstance(box[0], float) and not isinstance(box[0], int):
        raise ValueError("Unknown input format")

    x1, y1, x2, y2 = box
    width = x2 - x1
    height = y2 - y1
    return {"x": x1, "y": y1, "w": width, "h": height}


@deprecation.deprecated(
    deprecated_in="0.7.5",
    removed_in="0.8.0",
    current_version=__version__,
    details="Do not use.",
)
def convert_bounding_box_to_xyxy(box: dt.BoundingBox) -> List[float]:
    """
    Converts dictionary representing a bounding box into a list of xy coordinates.

    Parameters
    ----------
    box : BoundingBox
        Bounding box in the format ``{x: x1, y: y1, h: height, w: width}``.

    Returns
    -------
    List[float]
        List of arrays of coordinates in the format ``[x1, y1, x2, y2]``.
    """

    x2 = box["x"] + box["width"]
    y2 = box["y"] + box["height"]
    return [box["x"], box["y"], x2, y2]


def convert_polygons_to_mask(polygons: List, height: int, width: int, value: Optional[int] = 1) -> np.ndarray:
    """
    Converts a list of polygons, encoded as a list of dictionaries into an ``nd.array`` mask.

    Parameters
    ----------
    polygons: list
        List of coordinates in the format ``[{x: x1, y:y1}, ..., {x: xn, y:yn}]`` or a list of them
        as  ``[[{x: x1, y:y1}, ..., {x: xn, y:yn}], ..., [{x: x1, y:y1}, ..., {x: xn, y:yn}]]``.
    height : int
        The maximum height for the created mask.
    width : int
        The maximum width for the created mask.
    value : Optional[int], default: 1
        The drawing value for ``upolygon``.

    Returns
    -------
    ndarray
        ``ndarray`` mask of the polygon(s).
    """
    sequence = convert_polygons_to_sequences(polygons, height=height, width=width)
    mask = np.zeros((height, width)).astype(np.uint8)
    draw_polygon(mask, sequence, value)
    return mask


def chunk(items: List[Any], size: int) -> Iterator[Any]:
    """
    Splits the given list into chunks of the given size and yields them.

    Parameters
    ----------
    items : List[Any]
        The list of items to be split.
    size : int
        The size of each split.

    Yields
    ------
    Iterator[Any]
        A chunk of the of the given size.
    """
    for i in range(0, len(items), size):
        yield items[i : i + size]


def is_unix_like_os() -> bool:
    """
    Returns ``True`` if the executing OS is Unix-based (Ubuntu or MacOS, for example) or ``False``
    otherwise.

    Returns
    --------
    bool
        True for Unix-based systems, False otherwise.
    """
    return platform.system() != "Windows"


def has_json_content_type(response: Response) -> bool:
    """
    Returns ``True`` if response has application/json content type or ``False``
    otherwise.

    Returns
    --------
    bool
        True for application/json content type, False otherwise.
    """
    return "application/json" in response.headers.get("content-type", "")


def get_response_content(response: Response) -> Any:
    """
    Returns json content if response has application/json content-type, otherwise returns text.

    Returns
    --------
    Any
        Json or text content.
    """
    if has_json_content_type(response):
        return response.json()
    else:
        return response.text<|MERGE_RESOLUTION|>--- conflicted
+++ resolved
@@ -591,13 +591,8 @@
         frame_annotations,
         keyframes,
         annotation["segments"],
-<<<<<<< HEAD
-        annotation["slot_names"],
-        annotation.get("interpolated", False),
-=======
         annotation.get("interpolated", False),
         slot_names=parse_slot_names(annotation),
->>>>>>> 2707abb7
     )
 
 
