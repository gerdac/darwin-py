"""
Contains several unrelated utility functions used across the SDK.
"""

import platform
import re
from pathlib import Path
from typing import (
    TYPE_CHECKING,
    Any,
    Dict,
    Iterable,
    Iterator,
    List,
    Optional,
    Set,
    Tuple,
    Union,
    cast,
)

import deprecation
import json_stream
import numpy as np
import orjson as json
import requests
from json_stream.base import PersistentStreamingJSONList, PersistentStreamingJSONObject
from jsonschema import validators
from requests import Response
from rich.progress import ProgressType, track
from upolygon import draw_polygon

import darwin.datatypes as dt
from darwin.config import Config
from darwin.exceptions import (
    MissingSchema,
    OutdatedDarwinJSONFormat,
    UnrecognizableFileEncoding,
    UnsupportedFileType,
)
from darwin.version import __version__

if TYPE_CHECKING:
    from darwin.client import Client


SUPPORTED_IMAGE_EXTENSIONS = [
    ".png",
    ".jpeg",
    ".jpg",
    ".jfif",
    ".tif",
    ".tiff",
    ".bmp",
    ".svs",
    ".webp",
    ".JPEG",
    ".JPG",
]
SUPPORTED_VIDEO_EXTENSIONS = [
    ".avi",
    ".bpm",
    ".dcm",
    ".mov",
    ".mp4",
    ".pdf",
    ".nii",
    ".nii.gz",
    ".ndpi",
]
SUPPORTED_EXTENSIONS = SUPPORTED_IMAGE_EXTENSIONS + SUPPORTED_VIDEO_EXTENSIONS

_darwin_schema_cache = {}


def is_extension_allowed_by_filename(filename: str) -> bool:
    """
    Returns whether or not the given video or image extension is allowed.

    Parameters
    ----------
    filename : str
        The filename.

    Returns
    -------
    bool
        Whether or not the given extension of the filename is allowed.
    """
    return any(filename.lower().endswith(ext) for ext in SUPPORTED_EXTENSIONS)


@deprecation.deprecated(deprecated_in="0.8.4", current_version=__version__)
def is_extension_allowed(extension: str) -> bool:
    """
    Returns whether or not the given extension is allowed.
    @Deprecated. Use is_extension_allowed_by_filename instead, and pass full filename.
    This is due to the fact that some extensions now include multiple dots, e.g. .nii.gz

    Parameters
    ----------
    extension : str
        The extension.

    Returns
    -------
    bool
        Whether or not the given extension is allowed.
    """
    return extension.lower() in SUPPORTED_EXTENSIONS


def is_image_extension_allowed_by_filename(filename: str) -> bool:
    """
    Returns whether or not the given image extension is allowed.

    Parameters
    ----------
    filename : str
        The image extension.

    Returns
    -------
    bool
        Whether or not the given extension is allowed.
    """
    return any(filename.lower().endswith(ext) for ext in SUPPORTED_IMAGE_EXTENSIONS)


@deprecation.deprecated(deprecated_in="0.8.4", current_version=__version__)
def is_image_extension_allowed(extension: str) -> bool:
    """
    Returns whether or not the given image extension is allowed.

    Parameters
    ----------
    extension : str
        The image extension.

    Returns
    -------
    bool
        Whether or not the given extension is allowed.
    """
    return extension.lower() in SUPPORTED_IMAGE_EXTENSIONS


def is_video_extension_allowed_by_filename(extension: str) -> bool:
    """
    Returns whether or not the given image extension is allowed.

    Parameters
    ----------
    extension : str
        The image extension.

    Returns
    -------
    bool
        Whether or not the given extension is allowed.
    """
    return any(extension.lower().endswith(ext) for ext in SUPPORTED_VIDEO_EXTENSIONS)


@deprecation.deprecated(deprecated_in="0.8.4", current_version=__version__)
def is_video_extension_allowed(extension: str) -> bool:
    """
    Returns whether or not the given video extension is allowed.

    Parameters
    ----------
    extension : str
        The video extension.

    Returns
    -------
    bool
        Whether or not the given extension is allowed.
    """
    return extension.lower() in SUPPORTED_VIDEO_EXTENSIONS


def urljoin(*parts: str) -> str:
    """
    Take as input an unpacked list of strings and joins them to form an URL.

    Parameters
    ----------
    parts : str
        The list of strings to form the url.

    Returns
    -------
    str
        The url.
    """
    return "/".join(part.strip("/") for part in parts)


def is_project_dir(project_path: Path) -> bool:
    """
    Verifies if the directory is a project from Darwin by inspecting its structure.

    Parameters
    ----------
    project_path : Path
        Directory to examine

    Returns
    -------
    bool
        Is the directory a project from Darwin?
    """
    return (project_path / "releases").exists() and (project_path / "images").exists()


def get_progress_bar(
    array: List[dt.AnnotationFile], description: Optional[str] = None
) -> Iterable[ProgressType]:
    """
    Get a rich a progress bar for the given list of annotation files.

    Parameters
    ----------
    array : List[dt.AnnotationFile]
        The list of annotation files.
    description : Optional[str], default: None
        A description to show above the progress bar.

    Returns
    -------
    Iterable[ProgressType]
        An iterable of ``ProgressType`` to show a progress bar.
    """
    if description:
        return track(array, description=description)
    return track(array)


def prompt(msg: str, default: Optional[str] = None) -> str:
    """
    Prompt the user on a CLI to input a message.

    Parameters
    ----------
    msg : str
        Message to print.
    default : Optional[str], default: None
        Default values which is put between [] when the user is prompted.

    Returns
    -------
    str
        The input from the user or the default value provided as parameter if user does not provide
        one.
    """
    if default:
        msg = f"{msg} [{default}]: "
    else:
        msg = f"{msg}: "
    result = input(msg)
    if not result and default:
        return default
    return result


def find_files(
    files: List[dt.PathLike],
    *,
    files_to_exclude: List[dt.PathLike] = [],
    recursive: bool = True,
) -> List[Path]:
    """
    Retrieve a list of all files belonging to supported extensions. The exploration can be made
    recursive and a list of files can be excluded if desired.

    Parameters
    ----------
    files: List[dt.PathLike]
        List of files that will be filtered with the supported file extensions and returned.
    files_to_exclude : List[dt.PathLike]
        List of files to exclude from the search.
    recursive : bool
        Flag for recursive search.

    Returns
    -------
    List[Path]
        List of all files belonging to supported extensions. Can't return None.
    """

    found_files: List[Path] = []
    pattern = "**/*" if recursive else "*"

    for f in files:
        path = Path(f)
        if path.is_dir():
            found_files.extend(
                [
                    path_object
                    for path_object in path.glob(pattern)
                    if is_extension_allowed_by_filename(str(path_object))
                ]
            )
        elif is_extension_allowed_by_filename(str(path)):
            found_files.append(path)
        else:
            raise UnsupportedFileType(path)

    files_to_exclude_full_paths = [str(Path(f)) for f in files_to_exclude]

    return [f for f in found_files if str(f) not in files_to_exclude_full_paths]


def secure_continue_request() -> bool:
    """
    Asks for explicit approval from the user. Empty string not accepted.

    Returns
    -------
    bool
        True if the user wishes to continue, False otherwise.
    """
    return input("Do you want to continue? [y/N] ") in ["Y", "y"]


def persist_client_configuration(
    client: "Client",
    default_team: Optional[str] = None,
    config_path: Optional[Path] = None,
) -> Config:
    """
    Authenticate user against the server and creates a configuration file for him/her.

    Parameters
    ----------
    client : Client
        Client to take the configurations from.
    default_team : Optional[str], default: None
        The default team for the user.
    config_path : Optional[Path], default: None
        Specifies where to save the configuration file.

    Returns
    -------
    Config
        A configuration object to handle YAML files.
    """
    if not config_path:
        config_path = Path.home() / ".darwin" / "config.yaml"
        config_path.parent.mkdir(exist_ok=True)

    team_config: Optional[dt.Team] = client.config.get_default_team()
    if not team_config:
        raise ValueError("Unable to get default team.")

    config: Config = Config(config_path)
    config.set_team(
        team=team_config.slug,
        api_key=team_config.api_key,
        datasets_dir=team_config.datasets_dir,
    )
    config.set_global(
        api_endpoint=client.url, base_url=client.base_url, default_team=default_team
    )

    return config


def _get_local_filename(metadata: Dict[str, Any]) -> str:
    if "original_filename" in metadata:
        return metadata["original_filename"]
    else:
        return metadata["filename"]


def _get_schema(data: dict) -> Optional[dict]:
    version = _parse_version(data)
    schema_url = data.get("schema_ref") or _default_schema(version)
    if not schema_url:
        return None
    if schema_url not in _darwin_schema_cache:
        response = requests.get(schema_url)
        response.raise_for_status()
        schema = response.json()
        _darwin_schema_cache[schema_url] = schema
    return _darwin_schema_cache[schema_url]


def validate_file_against_schema(path: Path) -> List:
    data, _ = load_data_from_file(path)
    return validate_data_against_schema(data)


def validate_data_against_schema(data) -> List:
    try:
        schema = _get_schema(data)
    except requests.exceptions.RequestException as e:
        raise MissingSchema(f"Error retrieving schema from url: {e}")
    if not schema:
        raise MissingSchema("Schema not found")
    validator = validators.Draft202012Validator(schema)
    errors = list(validator.iter_errors(data))
    return errors


def attempt_decode(path: Path) -> dict:
    try:
        with path.open() as infile:
            data = json.loads(infile.read())
        return data
    except Exception:
        pass
    encodings = ["utf-8", "utf-16", "utf-32", "ascii"]
    for encoding in encodings:
        try:
            with path.open(encoding=encoding) as infile:
                data = json.loads(infile.read())
            return data
        except Exception:
            continue
    raise UnrecognizableFileEncoding(
        f"Unable to load file {path} with any encodings: {encodings}"
    )


def load_data_from_file(path: Path) -> Tuple[dict, dt.AnnotationFileVersion]:
    data = attempt_decode(path)
    version = _parse_version(data)
    return data, version


def parse_darwin_json(
    path: Path, count: Optional[int] = None
) -> Optional[dt.AnnotationFile]:
    """
    Parses the given JSON file in v7's darwin proprietary format. Works for images, split frame
    videos (treated as images) and playback videos.

    Parameters
    ----------
    path : Path
        Path to the file to parse.
    count : Optional[int]
        Optional count parameter. Used only if the 's image sequence is None.

    Returns
    -------
    Optional[dt.AnnotationFile]
        An AnnotationFile with the information from the parsed JSON file, or None, if there were no
        annotations in the JSON.

    Raises
    ------
    OutdatedDarwinJSONFormat
        If the given darwin video JSON file is missing the 'width' and 'height' keys in the 'image'
        dictionary.
    """

    path = Path(path)

    data, version = load_data_from_file(path)
    if "annotations" not in data:
        return None

    if version.major == 2:
        return _parse_darwin_v2(path, data)
    else:
        if "fps" in data["image"] or "frame_count" in data["image"]:
            return _parse_darwin_video(path, data, count)
        else:
            return _parse_darwin_image(path, data, count)


def stream_darwin_json(path: Path) -> PersistentStreamingJSONObject:
    """
    Returns a Darwin JSON file as a persistent stream. This allows for parsing large files without
    loading them entirely into memory.

    Parameters
    ----------
    path : Path
        Path to the file to parse.

    Returns
    -------
    PersistentStreamingJSONObject
        A stream of the JSON file.
    """

    with path.open() as infile:
        return json_stream.load(infile, persistent=True)
<<<<<<< HEAD


def is_stream_list_empty(json_list: PersistentStreamingJSONList) -> bool:
    try:
        json_list[0]
    except IndexError:
        return True

    return False


def get_image_path_from_stream(
    darwin_json: PersistentStreamingJSONObject, images_dir: Path
=======
      

def get_image_path_from_stream(
    darwin_json: PersistentStreamingJSONObject,
    images_dir: Path,
    with_folders: bool,
    json_version: str,
    annotation_filepath: Path,
>>>>>>> 6dd88b6d
) -> Path:
    """
    Returns the path to the image file associated with the given darwin json file.
    Compatible with V1 & V2 Darwin JSON, as well as releases in folders and flat structures.

    Parameters
    ----------
    darwin_json : PersistentStreamingJSONObject
        A stream of the JSON file.
    images_dir : Path
        Path to the directory containing the images.
    with_folders: bool
        Flag to determine if the release was pulled with or without folders.
    json_version: str
        String representing the version of the Darwin JSON

    Returns
    -------
    Path
        Path to the image file.
    """
    try:
<<<<<<< HEAD
        return (
            images_dir
            / (Path(darwin_json["item"]["path"].lstrip("/\\")))
            / Path(darwin_json["item"]["name"])
        )
    except KeyError:
        return (
            images_dir
            / (Path(darwin_json["image"]["path"].lstrip("/\\")))
            / Path(darwin_json["image"]["filename"])
        )
=======
        if json_version == "2.0":
            if not with_folders:
                return images_dir / Path(darwin_json["item"]["name"])
            else:
                return (
                    images_dir
                    / (Path(darwin_json["item"]["path"].lstrip("/\\")))
                    / Path(darwin_json["item"]["name"])
                )
        else:
            if not with_folders:
                return images_dir / Path(darwin_json["image"]["filename"])
            else:
                return (
                    images_dir
                    / (Path(darwin_json["image"]["path"].lstrip("/\\")))
                    / Path(darwin_json["image"]["filename"])
                )
    except OSError as e:
        # Load in the JSON as normal
        darwin_json = parse_darwin_json(path=annotation_filepath)
        if not with_folders:
            return images_dir / Path(darwin_json.filename)
        else:
            return images_dir / Path(darwin_json.full_path.lstrip("/\\"))


def get_darwin_json_version(annotations_dir: Path) -> str:
    """
    Returns true is the input Darwin JSON file is 2.0, and False if 1.0.

    Parameters
    ----------
    annotations_dir : Path
        Path to the directory containing the annotation files.

    Returns
    -------
    str
        A str representing the Darwin JSON version.
    """
    with open(next(annotations_dir.glob("*.json")), "r") as file:
        data_str = file.read()
        data = json.loads(data_str)
        return "2.0" if "version" in data and data["version"] == "2.0" else "1.0"
      

def is_stream_list_empty(json_list: PersistentStreamingJSONList) -> bool:
    try:
        json_list[0]
    except IndexError:
        return True

    return False
>>>>>>> 6dd88b6d


def _parse_darwin_v2(path: Path, data: Dict[str, Any]) -> dt.AnnotationFile:
    item = data["item"]
    item_source = item.get("source_info", {})
    slots: List[dt.Slot] = list(
        filter(None, map(_parse_darwin_slot, item.get("slots", [])))
    )
    annotations: List[Union[dt.Annotation, dt.VideoAnnotation]] = _data_to_annotations(
        data
    )
    annotation_classes: Set[dt.AnnotationClass] = {
        annotation.annotation_class for annotation in annotations
    }

    if len(slots) == 0:
        annotation_file = dt.AnnotationFile(
            version=_parse_version(data),
            path=path,
            filename=item["name"],
            item_id=item.get("source_info", {}).get("item_id", None),
            dataset_name=item.get("source_info", {})
            .get("dataset", {})
            .get("name", None),
            annotation_classes=annotation_classes,
            annotations=annotations,
            is_video=False,
            image_width=None,
            image_height=None,
            image_url=None,
            image_thumbnail_url=None,
            workview_url=item_source.get("workview_url", None),
            seq=0,
            frame_urls=None,
            remote_path=item["path"],
            slots=slots,
        )
    else:
        slot = slots[0]
        annotation_file = dt.AnnotationFile(
            version=_parse_version(data),
            path=path,
            filename=item["name"],
            item_id=item.get("source_info", {}).get("item_id", None),
            dataset_name=item.get("source_info", {})
            .get("dataset", {})
            .get("name", None),
            annotation_classes=annotation_classes,
            annotations=annotations,
            is_video=slot.frame_urls is not None or slot.frame_manifest is not None,
            image_width=slot.width,
            image_height=slot.height,
            image_url=None
            if len(slot.source_files or []) == 0
            else slot.source_files[0]["url"],
            image_thumbnail_url=slot.thumbnail_url,
            workview_url=item_source.get("workview_url", None),
            seq=0,
            frame_urls=slot.frame_urls,
            remote_path=item["path"],
            slots=slots,
            frame_count=slot.frame_count,
        )

    return annotation_file


def _parse_darwin_slot(data: Dict[str, Any]) -> dt.Slot:
    return dt.Slot(
        name=data["slot_name"],
        type=data["type"],
        width=data.get("width"),
        height=data.get("height"),
        source_files=data.get("source_files", []),
        thumbnail_url=data.get("thumbnail_url"),
        frame_count=data.get("frame_count"),
        frame_urls=data.get("frame_urls"),
        fps=data.get("fps"),
        metadata=data.get("metadata"),
        segments=data.get("segments", []),
        frame_manifest=data.get("frame_manifests"),
    )


def _parse_darwin_image(
    path: Path, data: Dict[str, Any], count: Optional[int]
) -> dt.AnnotationFile:
    annotations: List[Union[dt.Annotation, dt.VideoAnnotation]] = _data_to_annotations(
        data
    )
    annotation_classes: Set[dt.AnnotationClass] = {
        annotation.annotation_class for annotation in annotations
    }

    slot = dt.Slot(
        name=None,
        type="image",
        source_files=[
            {
                "url": data["image"].get("url"),
                "file_name": _get_local_filename(data["image"]),
            }
        ],
        thumbnail_url=data["image"].get("thumbnail_url"),
        width=data["image"].get("width"),
        height=data["image"].get("height"),
        metadata=data["image"].get("metadata"),
    )

    annotation_file = dt.AnnotationFile(
        path=path,
        filename=_get_local_filename(data["image"]),
        annotation_classes=annotation_classes,
        annotations=annotations,
        is_video=False,
        image_width=data["image"].get("width"),
        image_height=data["image"].get("height"),
        image_url=data["image"].get("url"),
        workview_url=data["image"].get("workview_url"),
        seq=data["image"].get("seq", count),
        frame_urls=None,
        remote_path=data["image"].get("path", "/"),
        slots=[],
        image_thumbnail_url=data["image"].get("thumbnail_url"),
    )
    annotation_file.slots.append(slot)
    return annotation_file


def _parse_darwin_video(
    path: Path, data: Dict[str, Any], count: Optional[int]
) -> dt.AnnotationFile:
    annotations: List[Union[dt.Annotation, dt.VideoAnnotation]] = _data_to_annotations(
        data
    )
    annotation_classes: Set[dt.AnnotationClass] = {
        annotation.annotation_class for annotation in annotations
    }

    if "width" not in data["image"] or "height" not in data["image"]:
        raise OutdatedDarwinJSONFormat(
            "Missing width/height in video, please re-export"
        )

    slot = dt.Slot(
        name=None,
        type="video",
        source_files=[
            {
                "url": data["image"].get("url"),
                "file_name": _get_local_filename(data["image"]),
            }
        ],
        thumbnail_url=data["image"].get("thumbnail_url"),
        width=data["image"].get("width"),
        height=data["image"].get("height"),
        frame_count=data["image"].get("frame_count"),
        frame_urls=data["image"].get("frame_urls"),
        fps=data["image"].get("fps"),
        metadata=data["image"].get("metadata"),
    )
    annotation_file = dt.AnnotationFile(
        path=path,
        filename=_get_local_filename(data["image"]),
        annotation_classes=annotation_classes,
        annotations=annotations,
        is_video=True,
        image_width=data["image"].get("width"),
        image_height=data["image"].get("height"),
        image_url=data["image"].get("url"),
        workview_url=data["image"].get("workview_url"),
        seq=data["image"].get("seq", count),
        frame_urls=data["image"].get("frame_urls"),
        remote_path=data["image"].get("path", "/"),
        slots=[],
        image_thumbnail_url=data["image"].get("thumbnail_url"),
    )
    annotation_file.slots.append(slot)

    return annotation_file


def _parse_darwin_annotation(annotation: Dict[str, Any]) -> Optional[dt.Annotation]:
    slot_names = parse_slot_names(annotation)
    name: str = annotation["name"]
    main_annotation: Optional[dt.Annotation] = None

    # Darwin JSON 2.0 representation of complex polygons
    if (
        "polygon" in annotation
        and "paths" in annotation["polygon"]
        and len(annotation["polygon"]["paths"]) > 1
    ):
        bounding_box = annotation.get("bounding_box")
        paths = annotation["polygon"]["paths"]
        main_annotation = dt.make_complex_polygon(
            name, paths, bounding_box, slot_names=slot_names
        )
    # Darwin JSON 2.0 representation of simple polygons
    elif (
        "polygon" in annotation
        and "paths" in annotation["polygon"]
        and len(annotation["polygon"]["paths"]) == 1
    ):
        bounding_box = annotation.get("bounding_box")
        paths = annotation["polygon"]["paths"]
        main_annotation = dt.make_polygon(
            name, paths[0], bounding_box, slot_names=slot_names
        )
    # Darwin JSON 1.0 representation of complex and simple polygons
    elif "polygon" in annotation:
        bounding_box = annotation.get("bounding_box")
        if "additional_paths" in annotation["polygon"]:
            paths = [annotation["polygon"]["path"]] + annotation["polygon"][
                "additional_paths"
            ]
            main_annotation = dt.make_complex_polygon(
                name, paths, bounding_box, slot_names=slot_names
            )
        else:
            main_annotation = dt.make_polygon(
                name, annotation["polygon"]["path"], bounding_box, slot_names=slot_names
            )
    # Darwin JSON 1.0 representation of complex polygons
    elif "complex_polygon" in annotation:
        bounding_box = annotation.get("bounding_box")
        if isinstance(annotation["complex_polygon"]["path"][0], list):
            paths = annotation["complex_polygon"]["path"]
        else:
            paths = [annotation["complex_polygon"]["path"]]

        if "additional_paths" in annotation["complex_polygon"]:
            paths.extend(annotation["complex_polygon"]["additional_paths"])

        main_annotation = dt.make_complex_polygon(
            name, paths, bounding_box, slot_names=slot_names
        )
    elif "bounding_box" in annotation:
        bounding_box = annotation["bounding_box"]
        main_annotation = dt.make_bounding_box(
            name,
            bounding_box["x"],
            bounding_box["y"],
            bounding_box["w"],
            bounding_box["h"],
            slot_names=slot_names,
        )
    elif "tag" in annotation:
        main_annotation = dt.make_tag(name, slot_names=slot_names)
    elif "line" in annotation:
        main_annotation = dt.make_line(
            name, annotation["line"]["path"], slot_names=slot_names
        )
    elif "keypoint" in annotation:
        main_annotation = dt.make_keypoint(
            name,
            annotation["keypoint"]["x"],
            annotation["keypoint"]["y"],
            slot_names=slot_names,
        )
    elif "ellipse" in annotation:
        main_annotation = dt.make_ellipse(
            name, annotation["ellipse"], slot_names=slot_names
        )
    elif "cuboid" in annotation:
        main_annotation = dt.make_cuboid(
            name, annotation["cuboid"], slot_names=slot_names
        )
    elif "skeleton" in annotation:
        main_annotation = dt.make_skeleton(
            name, annotation["skeleton"]["nodes"], slot_names=slot_names
        )
    elif "table" in annotation:
        main_annotation = dt.make_table(
            name,
            annotation["table"]["bounding_box"],
            annotation["table"]["cells"],
            slot_names=slot_names,
        )
    elif "string" in annotation:
        main_annotation = dt.make_string(
            name, annotation["string"]["sources"], slot_names=slot_names
        )
    elif "graph" in annotation:
        main_annotation = dt.make_graph(
            name,
            annotation["graph"]["nodes"],
            annotation["graph"]["edges"],
            slot_names=slot_names,
        )
    elif "mask" in annotation:
        main_annotation = dt.make_mask(name, slot_names=slot_names)
    elif "raster_layer" in annotation:
        raster_layer = annotation["raster_layer"]
        main_annotation = dt.make_raster_layer(
            name,
            raster_layer["mask_annotation_ids_mapping"],
            raster_layer["total_pixels"],
            raster_layer["dense_rle"],
            slot_names=slot_names,
        )

    if not main_annotation:
        print(f"[WARNING] Unsupported annotation type: '{annotation.keys()}'")
        return None

    if "id" in annotation:
        main_annotation.id = annotation["id"]
    if "instance_id" in annotation:
        main_annotation.subs.append(
            dt.make_instance_id(annotation["instance_id"]["value"])
        )
    if "attributes" in annotation:
        main_annotation.subs.append(dt.make_attributes(annotation["attributes"]))
    if "text" in annotation:
        main_annotation.subs.append(dt.make_text(annotation["text"]["text"]))
    if "inference" in annotation:
        main_annotation.subs.append(
            dt.make_opaque_sub("inference", annotation["inference"])
        )
    if "directional_vector" in annotation:
        main_annotation.subs.append(
            dt.make_opaque_sub("directional_vector", annotation["directional_vector"])
        )
    if "measures" in annotation:
        main_annotation.subs.append(
            dt.make_opaque_sub("measures", annotation["measures"])
        )
    if "auto_annotate" in annotation:
        main_annotation.subs.append(
            dt.make_opaque_sub("auto_annotate", annotation["auto_annotate"])
        )

    if annotation.get("annotators") is not None:
        main_annotation.annotators = _parse_annotators(annotation["annotators"])

    if annotation.get("reviewers") is not None:
        main_annotation.reviewers = _parse_annotators(annotation["reviewers"])

    return main_annotation


def _parse_darwin_video_annotation(annotation: dict) -> Optional[dt.VideoAnnotation]:
    name = annotation["name"]
    frame_annotations = {}
    keyframes: Dict[int, bool] = {}
    frames = {**annotation.get("frames", {}), **annotation.get("sections", {})}
    for f, frame in frames.items():
        frame_annotations[int(f)] = _parse_darwin_annotation(
            {**frame, **{"name": name, "id": annotation.get("id", None)}}
        )
        keyframes[int(f)] = frame.get("keyframe", False)

    if not frame_annotations or None in frame_annotations.values():
        return None
    main_annotation = dt.make_video_annotation(
        frame_annotations,
        keyframes,
        annotation.get("ranges", annotation.get("segments", [])),
        annotation.get("interpolated", False),
        slot_names=parse_slot_names(annotation),
    )

    if "id" in annotation:
        main_annotation.id = annotation["id"]

    if "annotators" in annotation:
        main_annotation.annotators = _parse_annotators(annotation["annotators"])

    if annotation.get("reviewers") is not None:
        main_annotation.reviewers = _parse_annotators(annotation["reviewers"])

    return main_annotation


def _parse_darwin_raster_annotation(annotation: dict) -> Optional[dt.Annotation]:
    if not annotation.get("raster_layer"):
        raise ValueError("Raster annotation must have a 'raster_layer' field")

    id: Optional[str] = annotation.get("id")
    name: Optional[str] = annotation.get("name")
    raster_layer: Optional[dt.JSONFreeForm] = annotation.get("raster_layer")
    slot_names: Optional[List[str]] = parse_slot_names(annotation)

    if not id or not name or not raster_layer:
        raise ValueError(
            "Raster annotation must have an 'id', 'name' and 'raster_layer' field"
        )

    dense_rle, mask_annotation_ids_mapping, total_pixels = (
        raster_layer.get("dense_rle", None),
        raster_layer.get("mask_annotation_ids_mapping", None),
        raster_layer.get("total_pixels", None),
    )

    if not dense_rle or not mask_annotation_ids_mapping or not total_pixels:
        raise ValueError(
            "Raster annotation must have a 'dense_rle', 'mask_annotation_ids_mapping' and 'total_pixels' field"
        )

    new_annotation = dt.Annotation(
        dt.AnnotationClass(name, "raster_layer"),
        {
            "dense_rle": dense_rle,
            "mask_annotation_ids_mapping": mask_annotation_ids_mapping,
            "total_pixels": total_pixels,
        },
        slot_names=slot_names or [],
        id=id,
    )

    return new_annotation


def _parse_darwin_mask_annotation(annotation: dict) -> Optional[dt.Annotation]:
    id: Optional[str] = annotation.get("id")
    name: Optional[str] = annotation.get("name")
    mask: Optional[dt.JSONFreeForm] = annotation.get("mask")
    slot_names: Optional[List[str]] = parse_slot_names(annotation)

    if not id or not name or mask is None:
        raise ValueError("Mask annotation must have an 'id', 'name' and 'mask' field")

    if ("sparse_rle" in mask) and (mask["sparse_rle"] is not None):
        raise ValueError("Mask annotation field 'sparse_rle' must contain a null value")

    new_annotation = dt.Annotation(
        dt.AnnotationClass(name, "mask"),
        mask,
        slot_names=slot_names or [],
        id=id,
    )

    return new_annotation


def _parse_annotators(annotators: List[Dict[str, Any]]) -> List[dt.AnnotationAuthor]:
    if not (hasattr(annotators, "full_name") or not hasattr(annotators, "email")):
        raise AttributeError(
            "JSON file must contain annotators with 'full_name' and 'email' fields"
        )

    return [
        dt.AnnotationAuthor(annotator["full_name"], annotator["email"])
        for annotator in annotators
    ]


def split_video_annotation(annotation: dt.AnnotationFile) -> List[dt.AnnotationFile]:
    """
    Splits the given video ``AnnotationFile`` into several video ``AnnotationFile``s, one for each
    ``frame_url``.

    Parameters
    ----------
    annotation : dt.AnnotationFile
        The video ``AnnotationFile`` we want to split.

    Returns
    -------
    List[dt.AnnotationFile]
        A list with the split video ``AnnotationFile``\\s.

    Raises
    ------
    AttributeError
        If the given ``AnnotationFile`` is not a video annotation, or if the given annotation has
        no ``frame_url`` attribute.
    """
    if not annotation.is_video:
        raise AttributeError("This is not a video annotation")

    # changes here from annotation.frame_urls to annotation.frame_count with frame_urls as backup
    # due to addition of long videos feature, where frame_urls is no longer available.
    # frame_count should be available for both, however existing annotations will not have this
    if not annotation.frame_count and not annotation.frame_urls:
        raise AttributeError("This Annotation has no frames")
    urls = annotation.frame_urls or [None] * (annotation.frame_count or 1)
    frame_annotations = []
    for i, frame_url in enumerate(urls):
        annotations = [
            a.frames[i]
            for a in annotation.annotations
            if isinstance(a, dt.VideoAnnotation) and i in a.frames
        ]
        annotation_classes: Set[dt.AnnotationClass] = {
            annotation.annotation_class for annotation in annotations
        }
        filename: str = f"{Path(annotation.filename).stem}/{i:07d}.png"
        frame_annotations.append(
            dt.AnnotationFile(
                annotation.path,
                filename,
                annotation_classes,
                annotations,
                False,
                annotation.image_width,
                annotation.image_height,
                frame_url,
                annotation.workview_url,
                annotation.seq,
                item_id=annotation.item_id,
                slots=annotation.slots,
                remote_path=annotation.remote_path,
            )
        )

    return frame_annotations


def parse_slot_names(annotation: dict) -> List[str]:
    return annotation.get("slot_names", [])


def ispolygon(annotation: dt.AnnotationClass) -> bool:
    """
    Returns whether or not the given ``AnnotationClass`` is a polygon.

    Parameters
    ----------
    annotation : AnnotationClass
        The ``AnnotationClass`` to evaluate.

    Returns
    -------
    ``True`` is the given ``AnnotationClass`` is a polygon, ``False`` otherwise.
    """
    return annotation.annotation_type in ["polygon", "complex_polygon"]


def convert_polygons_to_sequences(
    polygons: List[Union[dt.Polygon, List[dt.Polygon]]],
    height: Optional[int] = None,
    width: Optional[int] = None,
    rounding: bool = True,
) -> List[List[Union[int, float]]]:
    """
    Converts a list of polygons, encoded as a list of dictionaries of into a list of nd.arrays
    of coordinates.

    Parameters
    ----------
    polygons : Iterable[dt.Polygon]
        Non empty list of coordinates in the format ``[{x: x1, y:y1}, ..., {x: xn, y:yn}]`` or a
        list of them as ``[[{x: x1, y:y1}, ..., {x: xn, y:yn}], ..., [{x: x1, y:y1}, ..., {x: xn, y:yn}]]``.
    height : Optional[int], default: None
        Maximum height for a polygon coordinate.
    width : Optional[int], default: None
        Maximum width for a polygon coordinate.
    rounding : bool, default: True
        Whether or not to round values when creating sequences.

    Returns
    -------
    sequences: List[ndarray[float]]
        List of arrays of coordinates in the format [[x1, y1, x2, y2, ..., xn, yn], ...,
        [x1, y1, x2, y2, ..., xn, yn]]

    Raises
    ------
    ValueError
        If the given list is a falsy value (such as ``[]``) or if it's structure is incorrect.
    """
    if not polygons:
        raise ValueError("No polygons provided")
    # If there is a single polygon composing the instance then this is
    # transformed to polygons = [[{x: x1, y:y1}, ..., {x: xn, y:yn}]]
    list_polygons: List[dt.Polygon] = []
    if isinstance(polygons[0], list):
        list_polygons = cast(List[dt.Polygon], polygons)
    else:
        list_polygons = cast(List[dt.Polygon], [polygons])

    if not isinstance(list_polygons[0], list) or not isinstance(
        list_polygons[0][0], dict
    ):
        raise ValueError("Unknown input format")

    sequences: List[List[Union[int, float]]] = []
    for polygon in list_polygons:
        path: List[Union[int, float]] = []
        for point in polygon:
            # Clip coordinates to the image size
            x = max(min(point["x"], width - 1) if width else point["x"], 0)
            y = max(min(point["y"], height - 1) if height else point["y"], 0)
            if rounding:
                path.append(round(x))
                path.append(round(y))
            else:
                path.append(x)
                path.append(y)
        sequences.append(path)
    return sequences


@deprecation.deprecated(
    deprecated_in="0.7.5",
    removed_in="0.8.0",
    current_version=__version__,
    details="Do not use.",
)
def convert_sequences_to_polygons(
    sequences: List[Union[List[int], List[float]]],
    height: Optional[int] = None,
    width: Optional[int] = None,
) -> Dict[str, List[dt.Polygon]]:
    """
    Converts a list of polygons, encoded as a list of dictionaries of into a list of nd.arrays
    of coordinates.

    Parameters
    ----------
    sequences : List[Union[List[int], List[float]]]
        List of arrays of coordinates in the format ``[x1, y1, x2, y2, ..., xn, yn]`` or as a list
        of them as ``[[x1, y1, x2, y2, ..., xn, yn], ..., [x1, y1, x2, y2, ..., xn, yn]]``.
    height : Optional[int], default: None
        Maximum height for a polygon coordinate.
    width : Optional[int], default: None
        Maximum width for a polygon coordinate.

    Returns
    -------
    Dict[str, List[dt.Polygon]]
        Dictionary with the key ``path`` containing a list of coordinates in the format of
        ``[[{x: x1, y:y1}, ..., {x: xn, y:yn}], ..., [{x: x1, y:y1}, ..., {x: xn, y:yn}]]``.

    Raises
    ------
    ValueError
        If sequences is a falsy value (such as ``[]``) or if it is in an incorrect format.
    """
    if not sequences:
        raise ValueError("No sequences provided")
    # If there is a single sequences composing the instance then this is
    # transformed to polygons = [[x1, y1, ..., xn, yn]]
    if not isinstance(sequences[0], list):
        sequences = [sequences]

    if not isinstance(sequences[0][0], (int, float)):
        raise ValueError("Unknown input format")

    def grouped(iterable, n):
        return zip(*[iter(iterable)] * n)

    polygons = []
    for sequence in sequences:
        path = []
        for x, y in grouped(sequence, 2):
            # Clip coordinates to the image size
            x = max(min(x, width - 1) if width else x, 0)
            y = max(min(y, height - 1) if height else y, 0)
            path.append({"x": x, "y": y})
        polygons.append(path)
    return {"path": polygons}


@deprecation.deprecated(
    deprecated_in="0.7.5",
    removed_in="0.8.0",
    current_version=__version__,
    details="Do not use.",
)
def convert_xyxy_to_bounding_box(box: List[Union[int, float]]) -> dt.BoundingBox:
    """
    Converts a list of xy coordinates representing a bounding box into a dictionary.

    Parameters
    ----------
    box : List[Union[int, float]]
        List of arrays of coordinates in the format [x1, y1, x2, y2]

    Returns
    -------
    BoundingBox
        Bounding box in the format ``{x: x1, y: y1, h: height, w: width}``.

    Raises
    ------
    ValueError
        If ``box`` has an incorrect format.
    """
    if not isinstance(box[0], float) and not isinstance(box[0], int):
        raise ValueError("Unknown input format")

    x1, y1, x2, y2 = box
    width = x2 - x1
    height = y2 - y1
    return {"x": x1, "y": y1, "w": width, "h": height}


@deprecation.deprecated(
    deprecated_in="0.7.5",
    removed_in="0.8.0",
    current_version=__version__,
    details="Do not use.",
)
def convert_bounding_box_to_xyxy(box: dt.BoundingBox) -> List[float]:
    """
    Converts dictionary representing a bounding box into a list of xy coordinates.

    Parameters
    ----------
    box : BoundingBox
        Bounding box in the format ``{x: x1, y: y1, h: height, w: width}``.

    Returns
    -------
    List[float]
        List of arrays of coordinates in the format ``[x1, y1, x2, y2]``.
    """

    x2 = box["x"] + box["width"]
    y2 = box["y"] + box["height"]
    return [box["x"], box["y"], x2, y2]


def convert_polygons_to_mask(
    polygons: List, height: int, width: int, value: Optional[int] = 1
) -> np.ndarray:
    """
    Converts a list of polygons, encoded as a list of dictionaries into an ``nd.array`` mask.

    Parameters
    ----------
    polygons: list
        List of coordinates in the format ``[{x: x1, y:y1}, ..., {x: xn, y:yn}]`` or a list of them
        as  ``[[{x: x1, y:y1}, ..., {x: xn, y:yn}], ..., [{x: x1, y:y1}, ..., {x: xn, y:yn}]]``.
    height : int
        The maximum height for the created mask.
    width : int
        The maximum width for the created mask.
    value : Optional[int], default: 1
        The drawing value for ``upolygon``.

    Returns
    -------
    ndarray
        ``ndarray`` mask of the polygon(s).
    """
    sequence = convert_polygons_to_sequences(polygons, height=height, width=width)
    mask = np.zeros((height, width)).astype(np.uint8)
    draw_polygon(mask, sequence, value)
    return mask


def chunk(items: List[Any], size: int) -> Iterator[Any]:
    """
    Splits the given list into chunks of the given size and yields them.

    Parameters
    ----------
    items : List[Any]
        The list of items to be split.
    size : int
        The size of each split.

    Yields
    ------
    Iterator[Any]
        A chunk of the of the given size.
    """
    for i in range(0, len(items), size):
        yield items[i : i + size]


def is_unix_like_os() -> bool:
    """
    Returns ``True`` if the executing OS is Unix-based (Ubuntu or MacOS, for example) or ``False``
    otherwise.

    Returns
    --------
    bool
        True for Unix-based systems, False otherwise.
    """
    return platform.system() != "Windows"


def has_json_content_type(response: Response) -> bool:
    """
    Returns ``True`` if response has application/json content type or ``False``
    otherwise.

    Returns
    --------
    bool
        True for application/json content type, False otherwise.
    """
    return "application/json" in response.headers.get("content-type", "")


def get_response_content(response: Response) -> Any:
    """
    Returns json content if response has application/json content-type, otherwise returns text.

    Returns
    --------
    Any
        Json or text content.
    """
    if has_json_content_type(response):
        return response.json()
    else:
        return response.text


def _parse_version(data: dict) -> dt.AnnotationFileVersion:
    version_string = data.get("version", "1.0")
    major, minor, suffix = re.findall(r"^(\d+)\.(\d+)(.*)$", version_string)[0]
    return dt.AnnotationFileVersion(int(major), int(minor), suffix)


def _data_to_annotations(
    data: Dict[str, Any]
) -> List[Union[dt.Annotation, dt.VideoAnnotation]]:
    raw_image_annotations = filter(
        lambda annotation: (
            ("frames" not in annotation)
            and ("raster_layer" not in annotation)
            and ("mask" not in annotation)
        ),
        data["annotations"],
    )
    raw_video_annotations = filter(
        lambda annotation: "frames" in annotation, data["annotations"]
    )
    raw_raster_annotations = filter(
        lambda annotation: "raster_layer" in annotation, data["annotations"]
    )
    raw_mask_annotations = filter(
        lambda annotation: "mask" in annotation, data["annotations"]
    )
    image_annotations: List[dt.Annotation] = list(
        filter(None, map(_parse_darwin_annotation, raw_image_annotations))
    )
    video_annotations: List[dt.VideoAnnotation] = list(
        filter(None, map(_parse_darwin_video_annotation, raw_video_annotations))
    )
    raster_annotations: List[dt.Annotation] = list(
        filter(None, map(_parse_darwin_raster_annotation, raw_raster_annotations))
    )
    mask_annotations: List[dt.Annotation] = list(
        filter(None, map(_parse_darwin_mask_annotation, raw_mask_annotations))
    )

    return [
        *image_annotations,
        *video_annotations,
        *raster_annotations,
        *mask_annotations,
    ]


def _supported_schema_versions() -> Dict[Tuple[int, int, str], str]:
    return {
        (
            2,
            0,
            "",
        ): "https://darwin-public.s3.eu-west-1.amazonaws.com/darwin_json/2.0/schema.json"
    }


def _default_schema(version: dt.AnnotationFileVersion) -> Optional[str]:
    return _supported_schema_versions().get(
        (version.major, version.minor, version.suffix)
    )<|MERGE_RESOLUTION|>--- conflicted
+++ resolved
@@ -10,7 +10,6 @@
     Any,
     Dict,
     Iterable,
-    Iterator,
     List,
     Optional,
     Set,
@@ -490,21 +489,6 @@
 
     with path.open() as infile:
         return json_stream.load(infile, persistent=True)
-<<<<<<< HEAD
-
-
-def is_stream_list_empty(json_list: PersistentStreamingJSONList) -> bool:
-    try:
-        json_list[0]
-    except IndexError:
-        return True
-
-    return False
-
-
-def get_image_path_from_stream(
-    darwin_json: PersistentStreamingJSONObject, images_dir: Path
-=======
       
 
 def get_image_path_from_stream(
@@ -513,7 +497,6 @@
     with_folders: bool,
     json_version: str,
     annotation_filepath: Path,
->>>>>>> 6dd88b6d
 ) -> Path:
     """
     Returns the path to the image file associated with the given darwin json file.
@@ -536,19 +519,6 @@
         Path to the image file.
     """
     try:
-<<<<<<< HEAD
-        return (
-            images_dir
-            / (Path(darwin_json["item"]["path"].lstrip("/\\")))
-            / Path(darwin_json["item"]["name"])
-        )
-    except KeyError:
-        return (
-            images_dir
-            / (Path(darwin_json["image"]["path"].lstrip("/\\")))
-            / Path(darwin_json["image"]["filename"])
-        )
-=======
         if json_version == "2.0":
             if not with_folders:
                 return images_dir / Path(darwin_json["item"]["name"])
@@ -603,7 +573,6 @@
         return True
 
     return False
->>>>>>> 6dd88b6d
 
 
 def _parse_darwin_v2(path: Path, data: Dict[str, Any]) -> dt.AnnotationFile:
