import pytest
import responses

from darwin.future.core.client import ClientCore
from darwin.future.core.items.delete_items import delete_list_of_items
from darwin.future.exceptions import BadRequest
from darwin.future.tests.core.fixtures import *


@responses.activate
def test_delete_items_including_filters(base_client: ClientCore) -> None:
    dataset_ids = [1, 2, 3]
    team_slug = "test-team"
    filters = {
        "not_statuses": ["uploading", "annotate"],
        "not_assignees": [123, 456, 789],
        "item_ids": [
            ("00000000-0000-0000-0000-000000000000"),
            ("00000000-0000-0000-0000-000000000000"),
        ],
    }

    responses.add(
        responses.DELETE,
        base_client.config.api_endpoint + "v2/teams/test-team/items",
        json={"affected_item_count": 2},
        status=200,
    )

    response = delete_list_of_items(
<<<<<<< HEAD
        api_client=base_client,
        team_slug="test-team",
        dataset_ids=000000,
        item_ids=[
            UUID("00000000-0000-0000-0000-000000000000"),
            UUID("00000000-0000-0000-0000-000000000000"),
        ],
        filters={
            "not_statuses": ["uploading", "annotate"],
            "not_assignees": [123, 456, 789],
        },
=======
        client=base_client,
        team_slug=team_slug,
        dataset_ids=dataset_ids,
        filters=filters,
>>>>>>> f1b8f3c8
    )

    assert response == {"affected_item_count": 2}


@responses.activate
def test_delete_items_raises_on_incorrect_parameters(
    base_client: ClientCore,
) -> None:
    dataset_ids = [1, 2, 3]
    team_slug = "test-team"
    filters = {}

    with pytest.raises(AssertionError):
        delete_list_of_items(
            client=base_client,
            team_slug=team_slug,
            dataset_ids=dataset_ids,
            filters=filters,
        )


@responses.activate
def test_delete_items_with_error_response(base_client: ClientCore) -> None:
    dataset_ids = [1, 2, 3]
    team_slug = "test-team"
    filters = {
        "not_statuses": ["uploading", "annotate"],
        "not_assignees": [123, 456, 789],
        "item_ids": [
            ("00000000-0000-0000-0000-000000000000"),
            ("00000000-0000-0000-0000-000000000000"),
        ],
    }

    responses.add(
        responses.DELETE,
        base_client.config.api_endpoint + "v2/teams/test-team/items",
        json={"error": "Bad Request"},
        status=400,
    )

    with pytest.raises(BadRequest):
        delete_list_of_items(
<<<<<<< HEAD
            api_client=api_client,
            team_slug="test-team",
            dataset_ids=000000,
            item_ids=[
                UUID("00000000-0000-0000-0000-000000000000"),
                UUID("00000000-0000-0000-0000-000000000000"),
            ],
=======
            client=base_client,
            team_slug=team_slug,
            dataset_ids=dataset_ids,
            filters=filters,
>>>>>>> f1b8f3c8
        )<|MERGE_RESOLUTION|>--- conflicted
+++ resolved
@@ -1,24 +1,14 @@
-import pytest
+from uuid import UUID
+
 import responses
 
 from darwin.future.core.client import ClientCore
 from darwin.future.core.items.delete_items import delete_list_of_items
-from darwin.future.exceptions import BadRequest
 from darwin.future.tests.core.fixtures import *
 
 
 @responses.activate
 def test_delete_items_including_filters(base_client: ClientCore) -> None:
-    dataset_ids = [1, 2, 3]
-    team_slug = "test-team"
-    filters = {
-        "not_statuses": ["uploading", "annotate"],
-        "not_assignees": [123, 456, 789],
-        "item_ids": [
-            ("00000000-0000-0000-0000-000000000000"),
-            ("00000000-0000-0000-0000-000000000000"),
-        ],
-    }
 
     responses.add(
         responses.DELETE,
@@ -28,8 +18,7 @@
     )
 
     response = delete_list_of_items(
-<<<<<<< HEAD
-        api_client=base_client,
+        client=base_client,
         team_slug="test-team",
         dataset_ids=000000,
         item_ids=[
@@ -40,68 +29,6 @@
             "not_statuses": ["uploading", "annotate"],
             "not_assignees": [123, 456, 789],
         },
-=======
-        client=base_client,
-        team_slug=team_slug,
-        dataset_ids=dataset_ids,
-        filters=filters,
->>>>>>> f1b8f3c8
     )
 
-    assert response == {"affected_item_count": 2}
-
-
-@responses.activate
-def test_delete_items_raises_on_incorrect_parameters(
-    base_client: ClientCore,
-) -> None:
-    dataset_ids = [1, 2, 3]
-    team_slug = "test-team"
-    filters = {}
-
-    with pytest.raises(AssertionError):
-        delete_list_of_items(
-            client=base_client,
-            team_slug=team_slug,
-            dataset_ids=dataset_ids,
-            filters=filters,
-        )
-
-
-@responses.activate
-def test_delete_items_with_error_response(base_client: ClientCore) -> None:
-    dataset_ids = [1, 2, 3]
-    team_slug = "test-team"
-    filters = {
-        "not_statuses": ["uploading", "annotate"],
-        "not_assignees": [123, 456, 789],
-        "item_ids": [
-            ("00000000-0000-0000-0000-000000000000"),
-            ("00000000-0000-0000-0000-000000000000"),
-        ],
-    }
-
-    responses.add(
-        responses.DELETE,
-        base_client.config.api_endpoint + "v2/teams/test-team/items",
-        json={"error": "Bad Request"},
-        status=400,
-    )
-
-    with pytest.raises(BadRequest):
-        delete_list_of_items(
-<<<<<<< HEAD
-            api_client=api_client,
-            team_slug="test-team",
-            dataset_ids=000000,
-            item_ids=[
-                UUID("00000000-0000-0000-0000-000000000000"),
-                UUID("00000000-0000-0000-0000-000000000000"),
-            ],
-=======
-            client=base_client,
-            team_slug=team_slug,
-            dataset_ids=dataset_ids,
-            filters=filters,
->>>>>>> f1b8f3c8
-        )+    assert response == {"affected_item_count": 2}