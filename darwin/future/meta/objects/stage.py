--- conflicted
+++ resolved
@@ -66,12 +66,4 @@
     @property
     def edges(self) -> List[WFEdgeCore]:
         """Edge ID, source stage ID, target stage ID."""
-<<<<<<< HEAD
-        return [
-            [edge.id, edge.source_stage_id, edge.target_stage_id]
-            for edge in self._element.edges
-            if edge.source_stage_id and edge.target_stage_id
-        ]
-=======
-        return list(self._element.edges)
->>>>>>> b0953bfc
+        return list(self._element.edges)