--- conflicted
+++ resolved
@@ -3,11 +3,8 @@
 
 from darwin.future.core.items.delete_items import delete_list_of_items
 from darwin.future.core.items.get import list_items
-<<<<<<< HEAD
+from darwin.future.core.items.move_items_to_folder import move_list_of_items_to_folder
 from darwin.future.core.items.restore_items import restore_list_of_items
-=======
-from darwin.future.core.items.move_items_to_folder import move_list_of_items_to_folder
->>>>>>> c638ce8d
 from darwin.future.core.types.common import QueryString
 from darwin.future.core.types.query import PaginatedQuery
 from darwin.future.meta.objects.item import Item
@@ -65,11 +62,7 @@
         filters = {"item_ids": [str(item) for item in ids]}
         delete_list_of_items(self.client, team_slug, dataset_ids, filters)
 
-<<<<<<< HEAD
-    def restore(self) -> None:
-=======
     def move_to_folder(self, path) -> None:
->>>>>>> c638ce8d
         if "team_slug" not in self.meta_params:
             raise ValueError("Must specify team_slug to query items")
         if (
@@ -77,11 +70,8 @@
             and "dataset_id" not in self.meta_params
         ):
             raise ValueError("Must specify dataset_ids to query items")
-<<<<<<< HEAD
-=======
         if not path:
             raise ValueError("Must specify path to move items to")
->>>>>>> c638ce8d
         dataset_ids = (
             self.meta_params["dataset_ids"]
             if "dataset_ids" in self.meta_params
@@ -91,8 +81,23 @@
         self.collect_all()
         ids = [item.id for item in self]
         filters = {"item_ids": [str(item) for item in ids]}
-<<<<<<< HEAD
-        restore_list_of_items(self.client, team_slug, dataset_ids, filters)
-=======
         move_list_of_items_to_folder(self.client, team_slug, dataset_ids, path, filters)
->>>>>>> c638ce8d
+
+    def restore(self) -> None:
+        if "team_slug" not in self.meta_params:
+            raise ValueError("Must specify team_slug to query items")
+        if (
+            "dataset_ids" not in self.meta_params
+            and "dataset_id" not in self.meta_params
+        ):
+            raise ValueError("Must specify dataset_ids to query items")
+        dataset_ids = (
+            self.meta_params["dataset_ids"]
+            if "dataset_ids" in self.meta_params
+            else self.meta_params["dataset_id"]
+        )
+        team_slug = self.meta_params["team_slug"]
+        self.collect_all()
+        ids = [item.id for item in self]
+        filters = {"item_ids": [str(item) for item in ids]}
+        restore_list_of_items(self.client, team_slug, dataset_ids, filters)