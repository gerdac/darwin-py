from functools import reduce
from typing import Dict

from darwin.future.core.items.archive_items import archive_list_of_items
from darwin.future.core.items.delete_items import delete_list_of_items
from darwin.future.core.items.get import list_items
from darwin.future.core.items.move_items_to_folder import move_list_of_items_to_folder
from darwin.future.core.items.restore_items import restore_list_of_items
from darwin.future.core.types.common import QueryString
from darwin.future.core.types.query import PaginatedQuery
from darwin.future.meta.objects.item import Item


class ItemQuery(PaginatedQuery[Item]):
    def _collect(self) -> Dict[int, Item]:
        if "team_slug" not in self.meta_params:
            raise ValueError("Must specify team_slug to query items")
        if (
            "dataset_ids" not in self.meta_params
            and "dataset_id" not in self.meta_params
        ):
            raise ValueError("Must specify dataset_ids to query items")
        dataset_ids = (
            self.meta_params["dataset_ids"]
            if "dataset_ids" in self.meta_params
            else self.meta_params["dataset_id"]
        )
        team_slug = self.meta_params["team_slug"]
        params: QueryString = reduce(
            lambda s1, s2: s1 + s2,
            [
                self.page.to_query_string(),
                *[QueryString(f.to_dict()) for f in self.filters],
            ],
        )
        items_core, errors = list_items(self.client, team_slug, dataset_ids, params)
        offset = self.page.offset
        items = {
            i
            + offset: Item(
                client=self.client, element=item, meta_params=self.meta_params
            )
            for i, item in enumerate(items_core)
        }
        return items

    def delete(self) -> None:
        if "team_slug" not in self.meta_params:
            raise ValueError("Must specify team_slug to query items")
        if (
            "dataset_ids" not in self.meta_params
            and "dataset_id" not in self.meta_params
        ):
            raise ValueError("Must specify dataset_ids to query items")
        dataset_ids = (
            self.meta_params["dataset_ids"]
            if "dataset_ids" in self.meta_params
            else self.meta_params["dataset_id"]
        )
        team_slug = self.meta_params["team_slug"]
        self.collect_all()
        ids = [item.id for item in self]
        filters = {"item_ids": [str(item) for item in ids]}
        delete_list_of_items(self.client, team_slug, dataset_ids, filters)

<<<<<<< HEAD
    def archive(self) -> None:
=======
    def move_to_folder(self, path) -> None:
>>>>>>> edd9c764
        if "team_slug" not in self.meta_params:
            raise ValueError("Must specify team_slug to query items")
        if (
            "dataset_ids" not in self.meta_params
            and "dataset_id" not in self.meta_params
        ):
            raise ValueError("Must specify dataset_ids to query items")
<<<<<<< HEAD
=======
        if not path:
            raise ValueError("Must specify path to move items to")
>>>>>>> edd9c764
        dataset_ids = (
            self.meta_params["dataset_ids"]
            if "dataset_ids" in self.meta_params
            else self.meta_params["dataset_id"]
        )
        team_slug = self.meta_params["team_slug"]
        self.collect_all()
        ids = [item.id for item in self]
        filters = {"item_ids": [str(item) for item in ids]}
<<<<<<< HEAD
        archive_list_of_items(self.client, team_slug, dataset_ids, filters)
=======
        move_list_of_items_to_folder(self.client, team_slug, dataset_ids, path, filters)

    def restore(self) -> None:
        if "team_slug" not in self.meta_params:
            raise ValueError("Must specify team_slug to query items")
        if (
            "dataset_ids" not in self.meta_params
            and "dataset_id" not in self.meta_params
        ):
            raise ValueError("Must specify dataset_ids to query items")
        dataset_ids = (
            self.meta_params["dataset_ids"]
            if "dataset_ids" in self.meta_params
            else self.meta_params["dataset_id"]
        )
        team_slug = self.meta_params["team_slug"]
        self.collect_all()
        ids = [item.id for item in self]
        filters = {"item_ids": [str(item) for item in ids]}
        restore_list_of_items(self.client, team_slug, dataset_ids, filters)
>>>>>>> edd9c764
<|MERGE_RESOLUTION|>--- conflicted
+++ resolved
@@ -43,7 +43,7 @@
             for i, item in enumerate(items_core)
         }
         return items
-
+      
     def delete(self) -> None:
         if "team_slug" not in self.meta_params:
             raise ValueError("Must specify team_slug to query items")
@@ -63,11 +63,7 @@
         filters = {"item_ids": [str(item) for item in ids]}
         delete_list_of_items(self.client, team_slug, dataset_ids, filters)
 
-<<<<<<< HEAD
-    def archive(self) -> None:
-=======
     def move_to_folder(self, path) -> None:
->>>>>>> edd9c764
         if "team_slug" not in self.meta_params:
             raise ValueError("Must specify team_slug to query items")
         if (
@@ -75,11 +71,8 @@
             and "dataset_id" not in self.meta_params
         ):
             raise ValueError("Must specify dataset_ids to query items")
-<<<<<<< HEAD
-=======
         if not path:
             raise ValueError("Must specify path to move items to")
->>>>>>> edd9c764
         dataset_ids = (
             self.meta_params["dataset_ids"]
             if "dataset_ids" in self.meta_params
@@ -89,9 +82,6 @@
         self.collect_all()
         ids = [item.id for item in self]
         filters = {"item_ids": [str(item) for item in ids]}
-<<<<<<< HEAD
-        archive_list_of_items(self.client, team_slug, dataset_ids, filters)
-=======
         move_list_of_items_to_folder(self.client, team_slug, dataset_ids, path, filters)
 
     def restore(self) -> None:
@@ -112,4 +102,22 @@
         ids = [item.id for item in self]
         filters = {"item_ids": [str(item) for item in ids]}
         restore_list_of_items(self.client, team_slug, dataset_ids, filters)
->>>>>>> edd9c764
+        
+    def archive(self) -> None:
+        if "team_slug" not in self.meta_params:
+            raise ValueError("Must specify team_slug to query items")
+        if (
+            "dataset_ids" not in self.meta_params
+            and "dataset_id" not in self.meta_params
+        ):
+            raise ValueError("Must specify dataset_ids to query items")
+        dataset_ids = (
+            self.meta_params["dataset_ids"]
+            if "dataset_ids" in self.meta_params
+            else self.meta_params["dataset_id"]
+        )
+        team_slug = self.meta_params["team_slug"]
+        self.collect_all()
+        ids = [item.id for item in self]
+        filters = {"item_ids": [str(item) for item in ids]}
+        archive_list_of_items(self.client, team_slug, dataset_ids, filters)
